--- conflicted
+++ resolved
@@ -407,17 +407,15 @@
             },
         };
 
-<<<<<<< HEAD
         // getting the parent window; root if None
         let parent = match window_attrs.parent {
             Some(ref w) => w.window as ffi::Window,
-            None => unsafe { (display.xlib.XDefaultRootWindow)(display.display) }
-        };
-=======
-        // getting the root window
-        let root = unsafe { (display.xlib.XDefaultRootWindow)(display.display) };
-        display.check_errors().expect("Failed to get root window");
->>>>>>> cab61a13
+            None => {
+                let parent = unsafe { (display.xlib.XDefaultRootWindow)(display.display) };
+                display.check_errors().expect("Failed to get root window");
+                parent
+            }
+        };
 
         // creating the color map
         let cmap = unsafe {
