--- conflicted
+++ resolved
@@ -20,17 +20,11 @@
 use cgl::{CGLEnable, kCGLCECrashOnRemovedFunctions, CGLSetParameter, kCGLCPSurfaceOpacity};
 
 use cocoa::base::{id, nil};
-<<<<<<< HEAD
 use cocoa::foundation::{NSAutoreleasePool, NSArray, NSDate, NSDefaultRunLoopMode, NSPoint, NSRect};
 use cocoa::foundation::{NSRunLoop, NSSize, NSString, NSUInteger};
 use cocoa::appkit;
 use cocoa::appkit::*;
 use cocoa::appkit::NSEventSubtype::*;
-=======
-use cocoa::foundation::{NSAutoreleasePool, NSDate, NSDefaultRunLoopMode, NSPoint, NSRect, NSSize,
-                        NSString, NSUInteger};
-use cocoa::appkit::{self, NSApplication, NSEvent, NSOpenGLContext, NSOpenGLPixelFormat, NSView, NSWindow};
->>>>>>> 9a26f29a
 
 use core_foundation::base::TCFType;
 use core_foundation::string::CFString;
@@ -243,15 +237,7 @@
     pub fn wakeup_event_loop(&self) {
         unsafe {
             let pool = NSAutoreleasePool::new(nil);
-<<<<<<< HEAD
             WAKEUP_EVENT.with(|wakeup_event| NSApp().postEvent_atStart_(*wakeup_event, NO));
-=======
-            let event =
-                NSEvent::otherEventWithType_location_modifierFlags_timestamp_windowNumber_context_subtype_data1_data2_(
-                    nil, appkit::NSApplicationDefined, NSPoint::new(0.0, 0.0), appkit::NSEventModifierFlags::empty(),
-                    0.0, 0, nil, appkit::NSEventSubtype::NSApplicationActivatedEventType, 0, 0);
-            appkit::NSApp().postEvent_atStart_(event, NO);
->>>>>>> 9a26f29a
             pool.drain();
         }
     }
@@ -474,7 +460,6 @@
                 }
             };
 
-<<<<<<< HEAD
             let masks = if screen.is_some() || !attrs.decorations || attrs.transparent {
                 // Fullscreen, transparent, or opaque window without titlebar.
                 //
@@ -505,26 +490,6 @@
                     decl.register();
                     Class::get("GlutinWindow").expect("Couldn't find GlutinWindow class!")
                 }
-=======
-            let masks = if screen.is_some() || attrs.transparent {
-                // Fullscreen or transparent window
-                appkit::NSBorderlessWindowMask as NSUInteger |
-                appkit::NSResizableWindowMask as NSUInteger |
-                appkit::NSTitledWindowMask as NSUInteger
-            } else if attrs.decorations {
-                // Classic opaque window with titlebar
-                appkit::NSClosableWindowMask as NSUInteger |
-                appkit::NSMiniaturizableWindowMask as NSUInteger |
-                appkit::NSResizableWindowMask as NSUInteger |
-                appkit::NSTitledWindowMask as NSUInteger
-            } else {
-                // Opaque window without a titlebar
-                appkit::NSClosableWindowMask as NSUInteger |
-                appkit::NSMiniaturizableWindowMask as NSUInteger |
-                appkit::NSResizableWindowMask as NSUInteger |
-                appkit::NSTitledWindowMask as NSUInteger |
-                appkit::NSFullSizeContentViewWindowMask as NSUInteger
->>>>>>> 9a26f29a
             };
 
             let window: id = msg_send![window_class, alloc];
@@ -541,14 +506,6 @@
                 window.setTitle_(*title);
                 window.setAcceptsMouseMovedEvents_(YES);
 
-<<<<<<< HEAD
-=======
-                if !attrs.decorations {
-                    window.setTitleVisibility_(appkit::NSWindowTitleVisibility::NSWindowTitleHidden);
-                    window.setTitlebarAppearsTransparent_(YES);
-                }
-
->>>>>>> 9a26f29a
                 if screen.is_some() {
                     window.setLevel_(appkit::NSMainMenuWindowLevel as i64 + 1);
                 }
@@ -1090,7 +1047,6 @@
     if nsevent == nil { return None; }
 
     let event_type = nsevent.eventType();
-<<<<<<< HEAD
     match event_type {
         NSKeyDown | NSApplicationDefined => {}
         _ => NSApp().sendEvent_(nsevent),
@@ -1098,53 +1054,27 @@
 
     match event_type {
         NSLeftMouseDown         => {
-            Some(MouseInput(Pressed, MouseButton::Left,
-                           Some(get_mouse_position(window, nsevent))))
+            Some(Event::MouseInput(ElementState::Pressed, MouseButton::Left,
+                                   Some(get_mouse_position(window, nsevent))))
         },
         NSLeftMouseUp           => {
-            Some(MouseInput(Released, MouseButton::Left,
-                            Some(get_mouse_position(window, nsevent))))
+            Some(Event::MouseInput(ElementState::Released, MouseButton::Left,
+                                   Some(get_mouse_position(window, nsevent))))
         },
         NSRightMouseDown        => {
-            Some(MouseInput(Pressed, MouseButton::Right,
-                            Some(get_mouse_position(window, nsevent))))
+            Some(Event::MouseInput(ElementState::Pressed, MouseButton::Right,
+                                   Some(get_mouse_position(window, nsevent))))
         },
         NSRightMouseUp          => {
-            Some(MouseInput(Released, MouseButton::Right,
-                            Some(get_mouse_position(window, nsevent))))
+            Some(Event::MouseInput(ElementState::Released, MouseButton::Right,
+                                   Some(get_mouse_position(window, nsevent))))
         },
         NSMouseMoved            |
         NSLeftMouseDragged      |
         NSOtherMouseDragged     |
         NSRightMouseDragged     => {
             let (x, y) = get_mouse_position(window, nsevent);
-            Some(MouseMoved(x, y))
-=======
-    appkit::NSApp().sendEvent_(if let appkit::NSKeyDown = event_type { nil } else { nsevent });
-
-    match event_type {
-        appkit::NSLeftMouseDown         => { Some(Event::MouseInput(ElementState::Pressed, MouseButton::Left)) },
-        appkit::NSLeftMouseUp           => { Some(Event::MouseInput(ElementState::Released, MouseButton::Left)) },
-        appkit::NSRightMouseDown        => { Some(Event::MouseInput(ElementState::Pressed, MouseButton::Right)) },
-        appkit::NSRightMouseUp          => { Some(Event::MouseInput(ElementState::Released, MouseButton::Right)) },
-        appkit::NSMouseMoved            |
-        appkit::NSLeftMouseDragged      |
-        appkit::NSOtherMouseDragged     |
-        appkit::NSRightMouseDragged     => {
-            let window_point = nsevent.locationInWindow();
-            let cWindow: id = msg_send![nsevent, window];
-            let view_point = if cWindow == nil {
-                let window_rect = window.window.convertRectFromScreen_(NSRect::new(window_point, NSSize::new(0.0, 0.0)));
-                window.view.convertPoint_fromView_(window_rect.origin, nil)
-            } else {
-                window.view.convertPoint_fromView_(window_point, nil)
-            };
-            let view_rect = NSView::frame(*window.view);
-            let scale_factor = window.hidpi_factor();
-
-            Some(Event::MouseMoved((scale_factor * view_point.x as f32) as i32,
-                                   (scale_factor * (view_rect.size.height - view_point.y) as f32) as i32))
->>>>>>> 9a26f29a
+            Some(Event::MouseMoved(x, y))
         },
         appkit::NSKeyDown => {
             let mut events = VecDeque::new();
