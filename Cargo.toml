[package]
name = "servo-glutin"
version = "0.4.6"
authors = ["tomaka <pierre.krieger1708@gmail.com>"]
description = "Cross-plaform OpenGL context provider."
keywords = ["windowing", "opengl"]
license = "Apache-2.0"
readme = "README.md"
repository = "https://github.com/tomaka/glutin"
documentation = "https://tomaka.github.io/glutin/"
build = "build.rs"

[lib]
name = "glutin"

[features]
default = []
headless = []

[dependencies]
lazy_static = "0.1.10"
libc = "0.2"
shared_library = "0.1.0"

[build-dependencies]
gl_generator = "0.4"
khronos_api = "1.0"

[dev-dependencies]
clock_ticks = "0.1.0"

[target.arm-linux-androideabi.dependencies.android_glue]
version = "0.1"

[target.i386-apple-ios.dependencies]
objc = "0.1.8"

[target.x86_64-apple-ios.dependencies]
objc = "0.1.8"

[target.aarch64-apple-ios.dependencies]
objc = "0.1.8"

[target.armv7s-apple-ios.dependencies]
objc = "0.1.8"

[target.armv7-apple-ios.dependencies]
objc = "0.1.8"

[target.x86_64-apple-darwin.dependencies]
objc = "0.1.8"
cgl = "0.1"
cocoa = "0.2"
core-foundation = "0"
core-graphics = "0"

[target.i686-pc-windows-gnu.dependencies]
winapi = "0.2"
shell32-sys = "0.1"
gdi32-sys = "0.1"
user32-sys = "~0.1.2"
kernel32-sys = "0.2"
dwmapi-sys = "0.1"

[target.i686-pc-windows-msvc.dependencies]
winapi = "0.2"
shell32-sys = "0.1"
gdi32-sys = "0.1"
user32-sys = "~0.1.2"
kernel32-sys = "0.2"
dwmapi-sys = "0.1"

[target.x86_64-pc-windows-gnu.dependencies]
winapi = "0.2"
shell32-sys = "0.1"
gdi32-sys = "0.1"
user32-sys = "~0.1.2"
kernel32-sys = "0.2"
dwmapi-sys = "0.1"

[target.x86_64-pc-windows-msvc.dependencies]
winapi = "0.2"
shell32-sys = "0.1"
gdi32-sys = "0.1"
user32-sys = "~0.1.2"
kernel32-sys = "0.2"
dwmapi-sys = "0.1"

[target.i686-unknown-linux-gnu.dependencies]
osmesa-sys = "0.0.5"
wayland-client = { version = "0.5.4", features = ["egl", "dlopen"] }
wayland-kbd = "0.3.3"
wayland-window = "0.2.2"
x11-dl = "~2.3"

[target.x86_64-unknown-linux-gnu.dependencies]
osmesa-sys = "0.0.5"
wayland-client = { version = "0.5.4", features = ["egl", "dlopen"] }
wayland-kbd = "0.3.3"
wayland-window = "0.2.2"
x11-dl = "~2.3"

[target.arm-unknown-linux-gnueabihf.dependencies]
osmesa-sys = "0.0.5"
wayland-client = { version = "0.5.4", features = ["egl", "dlopen"] }
wayland-kbd = "0.3.3"
wayland-window = "0.2.2"
x11-dl = "~2.3"

[target.aarch64-unknown-linux-gnu.dependencies]
osmesa-sys = "0.0.5"
wayland-client = { version = "0.5.4", features = ["egl", "dlopen"] }
wayland-kbd = "0.3.3"
wayland-window = "0.2.2"
x11-dl = "~2.3"

[target.x86_64-unknown-dragonfly.dependencies]
osmesa-sys = "0.0.5"
wayland-client = { version = "0.5.4", features = ["egl", "dlopen"] }
wayland-kbd = "0.3.3"
wayland-window = "0.2.2"
x11-dl = "~2.3"

[target.x86_64-unknown-freebsd.dependencies]
osmesa-sys = "0.0.5"
wayland-client = { version = "0.5.4", features = ["egl", "dlopen"] }
wayland-kbd = "0.3.3"
wayland-window = "0.2.2"
<<<<<<< HEAD
x11-dl = "~2.2"

[target.i686-unknown-linux-gnu.dependencies.x11]
version = "2.2"
features = ["xlib", "xf86vmode", "xcursor"]

[target.x86_64-unknown-linux-gnu.dependencies.x11]
version = "2.2"
features = ["xlib", "xf86vmode", "xcursor"]
=======
x11-dl = "~2.3"
>>>>>>> 3e0f6ade
<|MERGE_RESOLUTION|>--- conflicted
+++ resolved
@@ -126,16 +126,4 @@
 wayland-client = { version = "0.5.4", features = ["egl", "dlopen"] }
 wayland-kbd = "0.3.3"
 wayland-window = "0.2.2"
-<<<<<<< HEAD
-x11-dl = "~2.2"
-
-[target.i686-unknown-linux-gnu.dependencies.x11]
-version = "2.2"
-features = ["xlib", "xf86vmode", "xcursor"]
-
-[target.x86_64-unknown-linux-gnu.dependencies.x11]
-version = "2.2"
-features = ["xlib", "xf86vmode", "xcursor"]
-=======
-x11-dl = "~2.3"
->>>>>>> 3e0f6ade
+x11-dl = "~2.3"